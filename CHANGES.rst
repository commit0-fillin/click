.. currentmodule:: click

<<<<<<< HEAD
Version 8.0
-----------

Unreleased

-   Drop support for Python 2 and 3.5.
-   Adds a repr to Command, showing the command name for friendlier
    debugging. :issue:`1267`, :pr:`1295`
-   Add support for distinguishing the source of a command line
    parameter. :issue:`1264`, :pr:`1329`
-   Add an optional parameter to ``ProgressBar.update`` to set the
    ``current_item``. :issue:`1226`, :pr:`1332`
=======
Version 7.1.2
-------------

Released 2020-04-27

-   Revert applying shell quoting to commands for ``echo_with_pager``
    and ``edit``. This was intended to allows spaces in commands, but
    caused issues if the string was actually a command and arguments, or
    on Windows. Instead, the string must be quoted manually as it should
    appear on the command line. :issue:`1514`
>>>>>>> 1784558e


Version 7.1.1
-------------

Released 2020-03-09

-   Fix ``ClickException`` output going to stdout instead of stderr.
    :issue:`1495`


Version 7.1
-----------

Released 2020-03-09

-   Fix PyPI package name, "click" is lowercase again.
-   Fix link in ``unicode_literals`` error message. :pr:`1151`
-   Add support for colored output on UNIX Jupyter notebooks.
    :issue:`1185`
-   Operations that strip ANSI controls will strip the cursor hide/show
    sequences. :issue:`1216`
-   Remove unused compat shim for ``bytes``. :pr:`1195`
-   Expand testing around termui, especially getchar on Windows.
    :issue:`1116`
-   Fix output on Windows Python 2.7 built with MSVC 14. :pr:`1342`
-   Fix ``OSError`` when running in MSYS2. :issue:`1338`
-   Fix ``OSError`` when redirecting to ``NUL`` stream on Windows.
    :issue:`1065`
-   Fix memory leak when parsing Unicode arguments on Windows.
    :issue:`1136`
-   Fix error in new AppEngine environments. :issue:`1462`
-   Always return one of the passed choices for ``click.Choice``
    :issue:`1277`, :pr:`1318`
-   Add ``no_args_is_help`` option to ``click.Command``, defaults to
    False :pr:`1167`
-   Add ``show_defaults`` parameter to ``Context`` to enable showing
    defaults globally. :issue:`1018`
-   Handle ``env MYPATH=''`` as though the option were not passed.
    :issue:`1196`
-   It is once again possible to call ``next(bar)`` on an active
    progress bar instance. :issue:`1125`
-   ``open_file`` with ``atomic=True`` retains permissions of existing
    files and respects the current umask for new files. :issue:`1376`
-   When using the test ``CliRunner`` with ``mix_stderr=False``, if
    ``result.stderr`` is empty it will not raise a ``ValueError``.
    :issue:`1193`
-   Remove the unused ``mix_stderr`` parameter from
    ``CliRunner.invoke``. :issue:`1435`
-   Fix ``TypeError`` raised when using bool flags and specifying
    ``type=bool``. :issue:`1287`
-   Newlines in option help text are replaced with spaces before
    re-wrapping to avoid uneven line breaks. :issue:`834`
-   ``MissingParameter`` exceptions are printable in the Python
    interpreter. :issue:`1139`
-   Fix how default values for file-type options are shown during
    prompts. :issue:`914`
-   Fix environment variable automatic generation for commands
    containing ``-``. :issue:`1253`
-   Option help text replaces newlines with spaces when rewrapping, but
    preserves paragraph breaks, fixing multiline formatting.
    :issue:`834, 1066, 1397`
-   Option help text that is wrapped adds an extra newline at the end to
    distinguish it from the next option. :issue:`1075`
-   Consider ``sensible-editor`` when determining the editor to use for
    ``click.edit()``. :pr:`1469`
-   Arguments to system calls such as the executable path passed to
    ``click.edit`` can contains spaces. :pr:`1470`
-   Add ZSH completion autoloading and error handling. :issue:`1348`
-   Add a repr to ``Command``, ``Group``, ``Option``, and ``Argument``,
    showing the name for friendlier debugging. :issue:`1267`
-   Completion doesn't consider option names if a value starts with
    ``-`` after the ``--`` separator. :issue:`1247`
-   ZSH completion escapes special characters in values. :pr:`1418`
-   Add completion support for Fish shell. :pr:`1423`
-   Decoding bytes option values falls back to UTF-8 in more cases.
    :pr:`1468`
-   Make the warning about old 2-arg parameter callbacks a deprecation
    warning, to be removed in 8.0. This has been a warning since Click
    2.0. :pr:`1492`


Version 7.0
-----------

Released 2018-09-25

-   Drop support for Python 2.6 and 3.3. :pr:`967, 976`
-   Wrap ``click.Choice``'s missing message. :issue:`202`, :pr:`1000`
-   Add native ZSH autocompletion support. :issue:`323`, :pr:`865`
-   Document that ANSI color info isn't parsed from bytearrays in Python
    2. :issue:`334`
-   Document byte-stripping behavior of ``CliRunner``. :issue:`334`,
    :pr:`1010`
-   Usage errors now hint at the ``--help`` option. :issue:`393`,
    :pr:`557`
-   Implement streaming pager. :issue:`409`, :pr:`889`
-   Extract bar formatting to its own method. :pr:`414`
-   Add ``DateTime`` type for converting input in given date time
    formats. :pr:`423`
-   ``secho``'s first argument can now be ``None``, like in ``echo``.
    :pr:`424`
-   Fixes a ``ZeroDivisionError`` in ``ProgressBar.make_step``, when the
    arg passed to the first call of ``ProgressBar.update`` is 0.
    :issue:`447`, :pr:`1012`
-   Show progressbar only if total execution time is visible. :pr:`487`
-   Added the ability to hide commands and options from help. :pr:`500`
-   Document that options can be ``required=True``. :issue:`514`,
    :pr:`1022`
-   Non-standalone calls to ``Context.exit`` return the exit code,
    rather than calling ``sys.exit``. :issue:`667`, :pr:`533, 1098`
-   ``click.getchar()`` returns Unicode in Python 3 on Windows,
    consistent with other platforms. :issue:`537, 821, 822, 1088`,
    :pr:`1108`
-   Added ``FloatRange`` type. :pr:`538, 553`
-   Added support for bash completion of ``type=click.Choice`` for
    ``Options`` and ``Arguments``. :issue:`535`, :pr:`681`
-   Only allow one positional arg for ``Argument`` parameter
    declaration. :issue:`568, 574`, :pr:`1014`
-   Add ``case_sensitive=False`` as an option to Choice. :issue:`569`
-   ``click.getchar()`` correctly raises ``KeyboardInterrupt`` on "^C"
    and ``EOFError`` on "^D" on Linux. :issue:`583`, :pr:`1115`
-   Fix encoding issue with ``click.getchar(echo=True)`` on Linux.
    :pr:`1115`
-   ``param_hint`` in errors now derived from param itself.
    :issue:`598, 704`, :pr:`709`
-   Add a test that ensures that when an argument is formatted into a
    usage error, its metavar is used, not its name. :pr:`612`
-   Allow setting ``prog_name`` as extra in ``CliRunner.invoke``.
    :issue:`616`, :pr:`999`
-   Help text taken from docstrings truncates at the ``\f`` form feed
    character, useful for hiding Sphinx-style parameter documentation.
    :pr:`629, 1091`
-   ``launch`` now works properly under Cygwin. :pr:`650`
-   Update progress after iteration. :issue:`651`, :pr:`706`
-   ``CliRunner.invoke`` now may receive ``args`` as a string
    representing a Unix shell command. :pr:`664`
-   Make ``Argument.make_metavar()`` default to type metavar. :pr:`675`
-   Add documentation for ``ignore_unknown_options``. :pr:`684`
-   Add bright colors support for ``click.style`` and fix the reset
    option for parameters ``fg`` and ``bg``. :issue:`703`, :pr:`809`
-   Add ``show_envvar`` for showing environment variables in help.
    :pr:`710`
-   Avoid ``BrokenPipeError`` during interpreter shutdown when stdout or
    stderr is a closed pipe. :issue:`712`, :pr:`1106`
-   Document customizing option names. :issue:`725`, :pr:`1016`
-   Disable ``sys._getframes()`` on Python interpreters that don't
    support it. :pr:`728`
-   Fix bug in test runner when calling ``sys.exit`` with ``None``.
    :pr:`739`
-   Clarify documentation on command line options. :issue:`741`,
    :pr:`1003`
-   Fix crash on Windows console. :issue:`744`
-   Fix bug that caused bash completion to give improper completions on
    chained commands. :issue:`754`, :pr:`774`
-   Added support for dynamic bash completion from a user-supplied
    callback. :pr:`755`
-   Added support for bash completions containing spaces. :pr:`773`
-   Allow autocompletion function to determine whether or not to return
    completions that start with the incomplete argument. :issue:`790`,
    :pr:`806`
-   Fix option naming routine to match documentation and be
    deterministic. :issue:`793`, :pr:`794`
-   Fix path validation bug. :issue:`795`, :pr:`1020`
-   Add test and documentation for ``Option`` naming: functionality.
    :pr:`799`
-   Update doc to match arg name for ``path_type``. :pr:`801`
-   Raw strings added so correct escaping occurs. :pr:`807`
-   Fix 16k character limit of ``click.echo`` on Windows. :issue:`816`,
    :pr:`819`
-   Overcome 64k character limit when writing to binary stream on
    Windows 7. :issue:`825`, :pr:`830`
-   Add bool conversion for "t" and "f". :pr:`842`
-   ``NoSuchOption`` errors take ``ctx`` so that ``--help`` hint gets
    printed in error output. :pr:`860`
-   Fixed the behavior of Click error messages with regards to Unicode
    on 2.x and 3.x. Message is now always Unicode and the str and
    Unicode special methods work as you expect on that platform.
    :issue:`862`
-   Progress bar now uses stderr by default. :pr:`863`
-   Add support for auto-completion documentation. :issue:`866`,
    :pr:`869`
-   Allow ``CliRunner`` to separate stdout and stderr. :pr:`868`
-   Fix variable precedence. :issue:`873`, :pr:`874`
-   Fix invalid escape sequences. :pr:`877`
-   Fix ``ResourceWarning`` that occurs during some tests. :pr:`878`
-   When detecting a misconfigured locale, don't fail if the ``locale``
    command fails. :pr:`880`
-   Add ``case_sensitive=False`` as an option to ``Choice`` types.
    :pr:`887`
-   Force stdout/stderr writable. This works around issues with badly
    patched standard streams like those from Jupyter. :pr:`918`
-   Fix completion of subcommand options after last argument
    :issue:`919`, :pr:`930`
-   ``_AtomicFile`` now uses the ``realpath`` of the original filename
    so that changing the working directory does not affect it. :pr:`920`
-   Fix incorrect completions when defaults are present :issue:`925`,
    :pr:`930`
-   Add copy option attrs so that custom classes can be re-used.
    :issue:`926`, :pr:`994`
-   "x" and "a" file modes now use stdout when file is ``"-"``.
    :pr:`929`
-   Fix missing comma in ``__all__`` list. :pr:`935`
-   Clarify how parameters are named. :issue:`949`, :pr:`1009`
-   Stdout is now automatically set to non blocking. :pr:`954`
-   Do not set options twice. :pr:`962`
-   Move ``fcntl`` import. :pr:`965`
-   Fix Google App Engine ``ImportError``. :pr:`995`
-   Better handling of help text for dynamic default option values.
    :pr:`996`
-   Fix ``get_winter_size()`` so it correctly returns ``(0,0)``.
    :pr:`997`
-   Add test case checking for custom param type. :pr:`1001`
-   Allow short width to address cmd formatting. :pr:`1002`
-   Add details about Python version support. :pr:`1004`
-   Added deprecation flag to commands. :pr:`1005`
-   Fixed issues where ``fd`` was undefined. :pr:`1007`
-   Fix formatting for short help. :pr:`1008`
-   Document how ``auto_envvar_prefix`` works with command groups.
    :pr:`1011`
-   Don't add newlines by default for progress bars. :pr:`1013`
-   Use Python sorting order for ZSH completions. :issue:`1047`,
    :pr:`1059`
-   Document that parameter names are converted to lowercase by default.
    :pr:`1055`
-   Subcommands that are named by the function now automatically have
    the underscore replaced with a dash. If you register a function
    named ``my_command`` it becomes ``my-command`` in the command line
    interface.
-   Hide hidden commands and options from completion. :issue:`1058`,
    :pr:`1061`
-   Fix absolute import blocking Click from being vendored into a
    project on Windows. :issue:`1068`, :pr:`1069`
-   Fix issue where a lowercase ``auto_envvar_prefix`` would not be
    converted to uppercase. :pr:`1105`


Version 6.7
-----------

Released 2017-01-06

-   Make ``click.progressbar`` work with ``codecs.open`` files.
    :pr:`637`
-   Fix bug in bash completion with nested subcommands. :pr:`639`
-   Fix test runner not saving caller env correctly. :pr:`644`
-   Fix handling of SIGPIPE. :pr:`62`
-   Deal with broken Windows environments such as Google App Engine's.
    :issue:`711`


Version 6.6
-----------

Released 2016-04-04

-   Fix bug in ``click.Path`` where it would crash when passed a ``-``.
    :issue:`551`


Version 6.4
-----------

Released 2016-03-24

-   Fix bug in bash completion where click would discard one or more
    trailing arguments. :issue:`471`


Version 6.3
-----------

Released 2016-02-22

-   Fix argument checks for interpreter invoke with ``-m`` and ``-c`` on
    Windows.
-   Fixed a bug that cased locale detection to error out on Python 3.


Version 6.2
-----------

Released 2015-11-27

-   Correct fix for hidden progress bars.


Version 6.1
-----------

Released 2015-11-27

-   Resolved an issue with invisible progress bars no longer rendering.
-   Disable chain commands with subcommands as they were inherently
    broken.
-   Fix ``MissingParameter`` not working without parameters passed.


Version 6.0
-----------

Released 2015-11-24, codename "pow pow"

-   Optimized the progressbar rendering to not render when it did not
    actually change.
-   Explicitly disallow ``nargs=-1`` with a set default.
-   The context is now closed before it's popped from the stack.
-   Added support for short aliases for the false flag on toggles.
-   Click will now attempt to aid you with debugging locale errors
    better by listing with the help of the OS what locales are
    available.
-   Click used to return byte strings on Python 2 in some unit-testing
    situations. This has been fixed to correctly return unicode strings
    now.
-   For Windows users on Python 2, Click will now handle Unicode more
    correctly handle Unicode coming in from the system. This also has
    the disappointing side effect that filenames will now be always
    unicode by default in the ``Path`` type which means that this can
    introduce small bugs for code not aware of this.
-   Added a ``type`` parameter to ``Path`` to force a specific string
    type on the value.
-   For users running Python on Windows the ``echo`` and ``prompt``
    functions now work with full unicode functionality in the Python
    windows console by emulating an output stream. This also applies to
    getting the virtual output and input streams via
    ``click.get_text_stream(...)``.
-   Unittests now always force a certain virtual terminal width.
-   Added support for allowing dashes to indicate standard streams to
    the ``Path`` type.
-   Multi commands in chain mode no longer propagate arguments left over
    from parsing to the callbacks. It's also now disallowed through an
    exception when optional arguments are attached to multi commands if
    chain mode is enabled.
-   Relaxed restriction that disallowed chained commands to have other
    chained commands as child commands.
-   Arguments with positive nargs can now have defaults implemented.
    Previously this configuration would often result in slightly
    unexpected values be returned.


Version 5.1
-----------

Released 2015-08-17

-   Fix a bug in ``pass_obj`` that would accidentally pass the context
    too.


Version 5.0
-----------

Released 2015-08-16, codename "tok tok"

-   Removed various deprecated functionality.
-   Atomic files now only accept the ``w`` mode.
-   Change the usage part of help output for very long commands to wrap
    their arguments onto the next line, indented by 4 spaces.
-   Fix a bug where return code and error messages were incorrect when
    using ``CliRunner``.
-   Added ``get_current_context``.
-   Added a ``meta`` dictionary to the context which is shared across
    the linked list of contexts to allow click utilities to place state
    there.
-   Introduced ``Context.scope``.
-   The ``echo`` function is now threadsafe: It calls the ``write``
    method of the underlying object only once.
-   ``prompt(hide_input=True)`` now prints a newline on ``^C``.
-   Click will now warn if users are using ``unicode_literals``.
-   Click will now ignore the ``PAGER`` environment variable if it is
    empty or contains only whitespace.
-   The ``click-contrib`` GitHub organization was created.


Version 4.1
-----------

Released 2015-07-14

-   Fix a bug where error messages would include a trailing ``None``
    string.
-   Fix a bug where Click would crash on docstrings with trailing
    newlines.
-   Support streams with encoding set to ``None`` on Python 3 by barfing
    with a better error.
-   Handle ^C in less-pager properly.
-   Handle return value of ``None`` from ``sys.getfilesystemencoding``
-   Fix crash when writing to unicode files with ``click.echo``.
-   Fix type inference with multiple options.


Version 4.0
-----------

Released 2015-03-31, codename "zoom zoom"

-   Added ``color`` parameters to lots of interfaces that directly or
    indirectly call into echoing. This previously was always
    autodetection (with the exception of the ``echo_via_pager``
    function). Now you can forcefully enable or disable it, overriding
    the auto detection of Click.
-   Added an ``UNPROCESSED`` type which does not perform any type
    changes which simplifies text handling on 2.x / 3.x in some special
    advanced usecases.
-   Added ``NoSuchOption`` and ``BadOptionUsage`` exceptions for more
    generic handling of errors.
-   Added support for handling of unprocessed options which can be
    useful in situations where arguments are forwarded to underlying
    tools.
-   Added ``max_content_width`` parameter to the context which can be
    used to change the maximum width of help output. By default Click
    will not format content for more than 80 characters width.
-   Added support for writing prompts to stderr.
-   Fix a bug when showing the default for multiple arguments.
-   Added support for custom subclasses to ``option`` and ``argument``.
-   Fix bug in ``clear()`` on Windows when colorama is installed.
-   Reject ``nargs=-1`` for options properly. Options cannot be
    variadic.
-   Fixed an issue with bash completion not working properly for
    commands with non ASCII characters or dashes.
-   Added a way to manually update the progressbar.
-   Changed the formatting of missing arguments. Previously the internal
    argument name was shown in error messages, now the metavar is shown
    if passed. In case an automated metavar is selected, it's stripped
    of extra formatting first.


Version 3.3
-----------

Released 2014-09-08

-   Fixed an issue with error reporting on Python 3 for invalid
    forwarding of commands.


Version 3.2
-----------

Released 2014-08-22

-   Added missing ``err`` parameter forwarding to the ``secho``
    function.
-   Fixed default parameters not being handled properly by the context
    invoke method. This is a backwards incompatible change if the
    function was used improperly. See :ref:`upgrade-to-3.2` for more
    information.
-   Removed the ``invoked_subcommands`` attribute largely. It is not
    possible to provide it to work error free due to how the parsing
    works so this API has been deprecated. See :ref:`upgrade-to-3.2` for
    more information.
-   Restored the functionality of ``invoked_subcommand`` which was
    broken as a regression in 3.1.


Version 3.1
-----------

Released 2014-08-13

-   Fixed a regression that caused contexts of subcommands to be created
    before the parent command was invoked which was a regression from
    earlier Click versions.


Version 3.0
-----------

Released 2014-08-12, codename "clonk clonk"

-   Formatter now no longer attempts to accommodate for terminals
    smaller than 50 characters. If that happens it just assumes a
    minimal width.
-   Added a way to not swallow exceptions in the test system.
-   Added better support for colors with pagers and ways to override the
    autodetection.
-   The CLI runner's result object now has a traceback attached.
-   Improved automatic short help detection to work better with dots
    that do not terminate sentences.
-   When defining options without actual valid option strings now,
    Click will give an error message instead of silently passing. This
    should catch situations where users wanted to created arguments
    instead of options.
-   Restructured Click internally to support vendoring.
-   Added support for multi command chaining.
-   Added support for defaults on options with ``multiple`` and options
    and arguments with ``nargs != 1``.
-   Label passed to ``progressbar`` is no longer rendered with
    whitespace stripped.
-   Added a way to disable the standalone mode of the ``main`` method on
    a Click command to be able to handle errors better.
-   Added support for returning values from command callbacks.
-   Added simplifications for printing to stderr from ``echo``.
-   Added result callbacks for groups.
-   Entering a context multiple times defers the cleanup until the last
    exit occurs.
-   Added ``open_file``.


Version 2.6
-----------

Released 2014-08-11

-   Fixed an issue where the wrapped streams on Python 3 would be
    reporting incorrect values for seekable.


Version 2.5
-----------

Released 2014-07-28

-   Fixed a bug with text wrapping on Python 3.


Version 2.4
-----------

Released 2014-07-04

-   Corrected a bug in the change of the help option in 2.3.


Version 2.3
-----------

Released 2014-07-03

-   Fixed an incorrectly formatted help record for count options.
-   Add support for ansi code stripping on Windows if colorama is not
    available.
-   Restored the Click 1.0 handling of the help parameter for certain
    edge cases.


Version 2.2
-----------

Released 2014-06-26

-   Fixed tty detection on PyPy.
-   Fixed an issue that progress bars were not rendered when the context
    manager was entered.


Version 2.1
-----------

Released 2014-06-14

-   Fixed the :func:`launch` function on windows.
-   Improved the colorama support on windows to try hard to not screw up
    the console if the application is interrupted.
-   Fixed windows terminals incorrectly being reported to be 80
    characters wide instead of 79
-   Use colorama win32 bindings if available to get the correct
    dimensions of a windows terminal.
-   Fixed an issue with custom function types on Python 3.
-   Fixed an issue with unknown options being incorrectly reported in
    error messages.


Version 2.0
-----------

Released 2014-06-06, codename "tap tap tap"

-   Added support for opening stdin/stdout on Windows in binary mode
    correctly.
-   Added support for atomic writes to files by going through a
    temporary file.
-   Introduced :exc:`BadParameter` which can be used to easily perform
    custom validation with the same error messages as in the type
    system.
-   Added :func:`progressbar`; a function to show progress bars.
-   Added :func:`get_app_dir`; a function to calculate the home folder
    for configs.
-   Added transparent handling for ANSI codes into the :func:`echo`
    function through ``colorama``.
-   Added :func:`clear` function.
-   Breaking change: parameter callbacks now get the parameter object
    passed as second argument. There is legacy support for old callbacks
    which will warn but still execute the script.
-   Added :func:`style`, :func:`unstyle` and :func:`secho` for ANSI
    styles.
-   Added an :func:`edit` function that invokes the default editor.
-   Added an :func:`launch` function that launches browsers and
    applications.
-   Nargs of -1 for arguments can now be forced to be a single item
    through the required flag. It defaults to not required.
-   Setting a default for arguments now implicitly makes it non
    required.
-   Changed "yN" / "Yn" to "y/N" and "Y/n" in confirmation prompts.
-   Added basic support for bash completion.
-   Added :func:`getchar` to fetch a single character from the terminal.
-   Errors now go to stderr as intended.
-   Fixed various issues with more exotic parameter formats like
    DOS/Windows style arguments.
-   Added :func:`pause` which works similar to the Windows ``pause`` cmd
    built-in but becomes an automatic noop if the application is not run
    through a terminal.
-   Added a bit of extra information about missing choice parameters.
-   Changed how the help function is implemented to allow global
    overriding of the help option.
-   Added support for token normalization to implement case insensitive
    handling.
-   Added support for providing defaults for context settings.


Version 1.1
-----------

Released 2014-05-23

-   Fixed a bug that caused text files in Python 2 to not accept native
    strings.


Version 1.0
-----------

Released 2014-05-21

-   Initial release.<|MERGE_RESOLUTION|>--- conflicted
+++ resolved
@@ -1,6 +1,5 @@
 .. currentmodule:: click
 
-<<<<<<< HEAD
 Version 8.0
 -----------
 
@@ -13,7 +12,8 @@
     parameter. :issue:`1264`, :pr:`1329`
 -   Add an optional parameter to ``ProgressBar.update`` to set the
     ``current_item``. :issue:`1226`, :pr:`1332`
-=======
+
+
 Version 7.1.2
 -------------
 
@@ -24,7 +24,6 @@
     caused issues if the string was actually a command and arguments, or
     on Windows. Instead, the string must be quoted manually as it should
     appear on the command line. :issue:`1514`
->>>>>>> 1784558e
 
 
 Version 7.1.1
