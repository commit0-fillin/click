.. currentmodule:: click

<<<<<<< HEAD
Version 8.1.0
=======
Version 8.0.4
>>>>>>> e415d3a8
-------------

Unreleased

<<<<<<< HEAD
-   Single options boolean flags with ``show_default=True`` only show
    the default if it is ``True``. :issue:`1971`:
=======
-   ``open_file`` recognizes ``Path("-")`` as a standard stream, the
    same as the string ``"-"``. :issue:`2106`
>>>>>>> e415d3a8


Version 8.0.3
-------------

Released 2021-10-10

-   Fix issue with ``Path(resolve_path=True)`` type creating invalid
    paths. :issue:`2088`
-   Importing ``readline`` does not cause the ``confirm()`` prompt to
    disappear when pressing backspace. :issue:`2092`
-   Any default values injected by ``invoke()`` are cast to the
    corresponding parameter's type. :issue:`2089, 2090`


Version 8.0.2
-------------

Released 2021-10-08

-   ``is_bool_flag`` is not set to ``True`` if ``is_flag`` is ``False``.
    :issue:`1925`
-   Bash version detection is locale independent. :issue:`1940`
-   Empty ``default`` value is not shown for ``multiple=True``.
    :issue:`1969`
-   Fix shell completion for arguments that start with a forward slash
    such as absolute file paths. :issue:`1929`
-   ``Path`` type with ``resolve_path=True`` resolves relative symlinks
    to be relative to the containing directory. :issue:`1921`
-   Completion does not skip Python's resource cleanup when exiting,
    avoiding some unexpected warning output. :issue:`1738, 2017`
-   Fix type annotation for ``type`` argument in ``prompt`` function.
    :issue:`2062`
-   Fix overline and italic styles, which were incorrectly added when
    adding underline. :pr:`2058`
-   An option with ``count=True`` will not show "[x>=0]" in help text.
    :issue:`2072`
-   Default values are not cast to the parameter type twice during
    processing. :issue:`2085`
-   Options with ``multiple`` and ``flag_value`` use the flag value
    instead of leaving an internal placeholder. :issue:`2001`


Version 8.0.1
-------------

Released 2021-05-19

-   Mark top-level names as exported so type checking understand imports
    in user projects. :issue:`1879`
-   Annotate ``Context.obj`` as ``Any`` so type checking allows all
    operations on the arbitrary object. :issue:`1885`
-   Fix some types that weren't available in Python 3.6.0. :issue:`1882`
-   Fix type checking for iterating over ``ProgressBar`` object.
    :issue:`1892`
-   The ``importlib_metadata`` backport package is installed on Python <
    3.8. :issue:`1889`
-   Arguments with ``nargs=-1`` only use env var value if no command
    line values are given. :issue:`1903`
-   Flag options guess their type from ``flag_value`` if given, like
    regular options do from ``default``. :issue:`1886`
-   Added documentation that custom parameter types may be passed
    already valid values in addition to strings. :issue:`1898`
-   Resolving commands returns the name that was given, not
    ``command.name``, fixing an unintended change to help text and
    ``default_map`` lookups. When using patterns like ``AliasedGroup``,
    override ``resolve_command`` to change the name that is returned if
    needed. :issue:`1895`
-   If a default value is invalid, it does not prevent showing help
    text. :issue:`1889`
-   Pass ``windows_expand_args=False`` when calling the main command to
    disable pattern expansion on Windows. There is no way to escape
    patterns in CMD, so if the program needs to pass them on as-is then
    expansion must be disabled. :issue:`1901`


Version 8.0.0
-------------

Released 2021-05-11

-   Drop support for Python 2 and 3.5.
-   Colorama is always installed on Windows in order to provide style
    and color support. :pr:`1784`
-   Adds a repr to Command, showing the command name for friendlier
    debugging. :issue:`1267`, :pr:`1295`
-   Add support for distinguishing the source of a command line
    parameter. :issue:`1264`, :pr:`1329`
-   Add an optional parameter to ``ProgressBar.update`` to set the
    ``current_item``. :issue:`1226`, :pr:`1332`
-   ``version_option`` uses ``importlib.metadata`` (or the
    ``importlib_metadata`` backport) instead of ``pkg_resources``. The
    version is detected based on the package name, not the entry point
    name. The Python package name must match the installed package
    name, or be passed with ``package_name=``. :issue:`1582`
-   If validation fails for a prompt with ``hide_input=True``, the value
    is not shown in the error message. :issue:`1460`
-   An ``IntRange`` or ``FloatRange`` option shows the accepted range in
    its help text. :issue:`1525`, :pr:`1303`
-   ``IntRange`` and ``FloatRange`` bounds can be open (``<``) instead
    of closed (``<=``) by setting ``min_open`` and ``max_open``. Error
    messages have changed to reflect this. :issue:`1100`
-   An option defined with duplicate flag names (``"--foo/--foo"``)
    raises a ``ValueError``. :issue:`1465`
-   ``echo()`` will not fail when using pytest's ``capsys`` fixture on
    Windows. :issue:`1590`
-   Resolving commands returns the canonical command name instead of the
    matched name. This makes behavior such as help text and
    ``Context.invoked_subcommand`` consistent when using patterns like
    ``AliasedGroup``. :issue:`1422`
-   The ``BOOL`` type accepts the values "on" and "off". :issue:`1629`
-   A ``Group`` with ``invoke_without_command=True`` will always invoke
    its result callback. :issue:`1178`
-   ``nargs == -1`` and ``nargs > 1`` is parsed and validated for
    values from environment variables and defaults. :issue:`729`
-   Detect the program name when executing a module or package with
    ``python -m name``. :issue:`1603`
-   Include required parent arguments in help synopsis of subcommands.
    :issue:`1475`
-   Help for boolean flags with ``show_default=True`` shows the flag
    name instead of ``True`` or ``False``. :issue:`1538`
-   Non-string objects passed to ``style()`` and ``secho()`` will be
    converted to string. :pr:`1146`
-   ``edit(require_save=True)`` will detect saves for editors that exit
    very fast on filesystems with 1 second resolution. :pr:`1050`
-   New class attributes make it easier to use custom core objects
    throughout an entire application. :pr:`938`

    -   ``Command.context_class`` controls the context created when
        running the command.
    -   ``Context.invoke`` creates new contexts of the same type, so a
        custom type will persist to invoked subcommands.
    -   ``Context.formatter_class`` controls the formatter used to
        generate help and usage.
    -   ``Group.command_class`` changes the default type for
        subcommands with ``@group.command()``.
    -   ``Group.group_class`` changes the default type for subgroups
        with ``@group.group()``. Setting it to ``type`` will create
        subgroups of the same type as the group itself.
    -   Core objects use ``super()`` consistently for better support of
        subclassing.

-   Use ``Context.with_resource()`` to manage resources that would
    normally be used in a ``with`` statement, allowing them to be used
    across subcommands and callbacks, then cleaned up when the context
    ends. :pr:`1191`
-   The result object returned by the test runner's ``invoke()`` method
    has a ``return_value`` attribute with the value returned by the
    invoked command. :pr:`1312`
-   Required arguments with the ``Choice`` type show the choices in
    curly braces to indicate that one is required (``{a|b|c}``).
    :issue:`1272`
-   If only a name is passed to ``option()``, Click suggests renaming it
    to ``--name``. :pr:`1355`
-   A context's ``show_default`` parameter defaults to the value from
    the parent context. :issue:`1565`
-   ``click.style()`` can output 256 and RGB color codes. Most modern
    terminals support these codes. :pr:`1429`
-   When using ``CliRunner.invoke()``, the replaced ``stdin`` file has
    ``name`` and ``mode`` attributes. This lets ``File`` options with
    the ``-`` value match non-testing behavior. :issue:`1064`
-   When creating a ``Group``, allow passing a list of commands instead
    of a dict. :issue:`1339`
-   When a long option name isn't valid, use ``difflib`` to make better
    suggestions for possible corrections. :issue:`1446`
-   Core objects have a ``to_info_dict()`` method. This gathers
    information about the object's structure that could be useful for a
    tool generating user-facing documentation. To get the structure of
    an entire CLI, use ``Context(cli).to_info_dict()``. :issue:`461`
-   Redesign the shell completion system. :issue:`1484`, :pr:`1622`

    -   Support Bash >= 4.4, Zsh, and Fish, with the ability for
        extensions to add support for other shells.
    -   Allow commands, groups, parameters, and types to override their
        completions suggestions.
    -   Groups complete the names commands were registered with, which
        can differ from the name they were created with.
    -   The ``autocompletion`` parameter for options and arguments is
        renamed to ``shell_complete``. The function must take
        ``ctx, param, incomplete``, must do matching rather than return
        all values, and must return a list of strings or a list of
        ``CompletionItem``. The old name and behavior is deprecated and
        will be removed in 8.1.
    -   The env var values used to start completion have changed order.
        The shell now comes first, such as ``{shell}_source`` rather
        than ``source_{shell}``, and is always required.

-   Completion correctly parses command line strings with incomplete
    quoting or escape sequences. :issue:`1708`
-   Extra context settings (``obj=...``, etc.) are passed on to the
    completion system. :issue:`942`
-   Include ``--help`` option in completion. :pr:`1504`
-   ``ParameterSource`` is an ``enum.Enum`` subclass. :issue:`1530`
-   Boolean and UUID types strip surrounding space before converting.
    :issue:`1605`
-   Adjusted error message from parameter type validation to be more
    consistent. Quotes are used to distinguish the invalid value.
    :issue:`1605`
-   The default value for a parameter with ``nargs`` > 1 and
    ``multiple=True`` must be a list of tuples. :issue:`1649`
-   When getting the value for a parameter, the default is tried in the
    same section as other sources to ensure consistent processing.
    :issue:`1649`
-   All parameter types accept a value that is already the correct type.
    :issue:`1649`
-   For shell completion, an argument is considered incomplete if its
    value did not come from the command line args. :issue:`1649`
-   Added ``ParameterSource.PROMPT`` to track parameter values that were
    prompted for. :issue:`1649`
-   Options with ``nargs`` > 1 no longer raise an error if a default is
    not given. Parameters with ``nargs`` > 1 default to ``None``, and
    parameters with ``multiple=True`` or ``nargs=-1`` default to an
    empty tuple. :issue:`472`
-   Handle empty env vars as though the option were not passed. This
    extends the change introduced in 7.1 to be consistent in more cases.
    :issue:`1285`
-   ``Parameter.get_default()`` checks ``Context.default_map`` to
    handle overrides consistently in help text, ``invoke()``, and
    prompts. :issue:`1548`
-   Add ``prompt_required`` param to ``Option``. When set to ``False``,
    the user will only be prompted for an input if no value was passed.
    :issue:`736`
-   Providing the value to an option can be made optional through
    ``is_flag=False``, and the value can instead be prompted for or
    passed in as a default value.
    :issue:`549, 736, 764, 921, 1015, 1618`
-   Fix formatting when ``Command.options_metavar`` is empty. :pr:`1551`
-   Revert adding space between option help text that wraps.
    :issue:`1831`
-   The default value passed to ``prompt`` will be cast to the correct
    type like an input value would be. :pr:`1517`
-   Automatically generated short help messages will stop at the first
    ending of a phrase or double linebreak. :issue:`1082`
-   Skip progress bar render steps for efficiency with very fast
    iterators by setting ``update_min_steps``. :issue:`676`
-   Respect ``case_sensitive=False`` when doing shell completion for
    ``Choice`` :issue:`1692`
-   Use ``mkstemp()`` instead of ``mktemp()`` in pager implementation.
    :issue:`1752`
-   If ``Option.show_default`` is a string, it is displayed even if
    ``default`` is ``None``. :issue:`1732`
-   ``click.get_terminal_size()`` is deprecated and will be removed in
    8.1. Use :func:`shutil.get_terminal_size` instead. :issue:`1736`
-   Control the location of the temporary directory created by
    ``CLIRunner.isolated_filesystem`` by passing ``temp_dir``. A custom
    directory will not be removed automatically. :issue:`395`
-   ``click.confirm()`` will prompt until input is given if called with
    ``default=None``. :issue:`1381`
-   Option prompts validate the value with the option's callback in
    addition to its type. :issue:`457`
-   ``confirmation_prompt`` can be set to a custom string. :issue:`723`
-   Allow styled output in Jupyter on Windows. :issue:`1271`
-   ``style()`` supports the ``strikethrough``, ``italic``, and
    ``overline`` styles. :issue:`805, 1821`
-   Multiline marker is removed from short help text. :issue:`1597`
-   Restore progress bar behavior of echoing only the label if the file
    is not a TTY. :issue:`1138`
-   Progress bar output is shown even if execution time is less than 0.5
    seconds. :issue:`1648`
-   Progress bar ``item_show_func`` shows the current item, not the
    previous item. :issue:`1353`
-   The ``Path`` param type can be passed ``path_type=pathlib.Path`` to
    return a path object instead of a string. :issue:`405`
-   ``TypeError`` is raised when parameter with ``multiple=True`` or
    ``nargs > 1`` has non-iterable default. :issue:`1749`
-   Add a ``pass_meta_key`` decorator for passing a key from
    ``Context.meta``. This is useful for extensions using ``meta`` to
    store information. :issue:`1739`
-   ``Path`` ``resolve_path`` resolves symlinks on Windows Python < 3.8.
    :issue:`1813`
-   Command deprecation notice appears at the start of the help text, as
    well as in the short help. The notice is not in all caps.
    :issue:`1791`
-   When taking arguments from ``sys.argv`` on Windows, glob patterns,
    user dir, and env vars are expanded. :issue:`1096`
-   Marked messages shown by the CLI with ``gettext()`` to allow
    applications to translate Click's built-in strings. :issue:`303`
-   Writing invalid characters  to ``stderr`` when using the test runner
    does not raise a ``UnicodeEncodeError``. :issue:`848`
-   Fix an issue where ``readline`` would clear the entire ``prompt()``
    line instead of only the input when pressing backspace. :issue:`665`
-   Add all kwargs passed to ``Context.invoke()`` to ``ctx.params``.
    Fixes an inconsistency when nesting ``Context.forward()`` calls.
    :issue:`1568`
-   The ``MultiCommand.resultcallback`` decorator is renamed to
    ``result_callback``. The old name is deprecated. :issue:`1160`
-   Fix issues with ``CliRunner`` output when using ``echo_stdin=True``.
    :issue:`1101`
-   Fix a bug of ``click.utils.make_default_short_help`` for which the
    returned string could be as long as ``max_width + 3``. :issue:`1849`
-   When defining a parameter, ``default`` is validated with
    ``multiple`` and ``nargs``. More validation is done for values being
    processed as well. :issue:`1806`
-   ``HelpFormatter.write_text`` uses the full line width when wrapping
    text. :issue:`1871`


Version 7.1.2
-------------

Released 2020-04-27

-   Revert applying shell quoting to commands for ``echo_with_pager``
    and ``edit``. This was intended to allows spaces in commands, but
    caused issues if the string was actually a command and arguments, or
    on Windows. Instead, the string must be quoted manually as it should
    appear on the command line. :issue:`1514`


Version 7.1.1
-------------

Released 2020-03-09

-   Fix ``ClickException`` output going to stdout instead of stderr.
    :issue:`1495`


Version 7.1
-----------

Released 2020-03-09

-   Fix PyPI package name, "click" is lowercase again.
-   Fix link in ``unicode_literals`` error message. :pr:`1151`
-   Add support for colored output on UNIX Jupyter notebooks.
    :issue:`1185`
-   Operations that strip ANSI controls will strip the cursor hide/show
    sequences. :issue:`1216`
-   Remove unused compat shim for ``bytes``. :pr:`1195`
-   Expand testing around termui, especially getchar on Windows.
    :issue:`1116`
-   Fix output on Windows Python 2.7 built with MSVC 14. :pr:`1342`
-   Fix ``OSError`` when running in MSYS2. :issue:`1338`
-   Fix ``OSError`` when redirecting to ``NUL`` stream on Windows.
    :issue:`1065`
-   Fix memory leak when parsing Unicode arguments on Windows.
    :issue:`1136`
-   Fix error in new AppEngine environments. :issue:`1462`
-   Always return one of the passed choices for ``click.Choice``
    :issue:`1277`, :pr:`1318`
-   Add ``no_args_is_help`` option to ``click.Command``, defaults to
    False :pr:`1167`
-   Add ``show_default`` parameter to ``Context`` to enable showing
    defaults globally. :issue:`1018`
-   Handle ``env MYPATH=''`` as though the option were not passed.
    :issue:`1196`
-   It is once again possible to call ``next(bar)`` on an active
    progress bar instance. :issue:`1125`
-   ``open_file`` with ``atomic=True`` retains permissions of existing
    files and respects the current umask for new files. :issue:`1376`
-   When using the test ``CliRunner`` with ``mix_stderr=False``, if
    ``result.stderr`` is empty it will not raise a ``ValueError``.
    :issue:`1193`
-   Remove the unused ``mix_stderr`` parameter from
    ``CliRunner.invoke``. :issue:`1435`
-   Fix ``TypeError`` raised when using bool flags and specifying
    ``type=bool``. :issue:`1287`
-   Newlines in option help text are replaced with spaces before
    re-wrapping to avoid uneven line breaks. :issue:`834`
-   ``MissingParameter`` exceptions are printable in the Python
    interpreter. :issue:`1139`
-   Fix how default values for file-type options are shown during
    prompts. :issue:`914`
-   Fix environment variable automatic generation for commands
    containing ``-``. :issue:`1253`
-   Option help text replaces newlines with spaces when rewrapping, but
    preserves paragraph breaks, fixing multiline formatting.
    :issue:`834, 1066, 1397`
-   Option help text that is wrapped adds an extra newline at the end to
    distinguish it from the next option. :issue:`1075`
-   Consider ``sensible-editor`` when determining the editor to use for
    ``click.edit()``. :pr:`1469`
-   Arguments to system calls such as the executable path passed to
    ``click.edit`` can contains spaces. :pr:`1470`
-   Add ZSH completion autoloading and error handling. :issue:`1348`
-   Add a repr to ``Command``, ``Group``, ``Option``, and ``Argument``,
    showing the name for friendlier debugging. :issue:`1267`
-   Completion doesn't consider option names if a value starts with
    ``-`` after the ``--`` separator. :issue:`1247`
-   ZSH completion escapes special characters in values. :pr:`1418`
-   Add completion support for Fish shell. :pr:`1423`
-   Decoding bytes option values falls back to UTF-8 in more cases.
    :pr:`1468`
-   Make the warning about old 2-arg parameter callbacks a deprecation
    warning, to be removed in 8.0. This has been a warning since Click
    2.0. :pr:`1492`
-   Adjust error messages to standardize the types of quotes used so
    they match error messages from Python.


Version 7.0
-----------

Released 2018-09-25

-   Drop support for Python 2.6 and 3.3. :pr:`967, 976`
-   Wrap ``click.Choice``'s missing message. :issue:`202`, :pr:`1000`
-   Add native ZSH autocompletion support. :issue:`323`, :pr:`865`
-   Document that ANSI color info isn't parsed from bytearrays in Python
    2. :issue:`334`
-   Document byte-stripping behavior of ``CliRunner``. :issue:`334`,
    :pr:`1010`
-   Usage errors now hint at the ``--help`` option. :issue:`393`,
    :pr:`557`
-   Implement streaming pager. :issue:`409`, :pr:`889`
-   Extract bar formatting to its own method. :pr:`414`
-   Add ``DateTime`` type for converting input in given date time
    formats. :pr:`423`
-   ``secho``'s first argument can now be ``None``, like in ``echo``.
    :pr:`424`
-   Fixes a ``ZeroDivisionError`` in ``ProgressBar.make_step``, when the
    arg passed to the first call of ``ProgressBar.update`` is 0.
    :issue:`447`, :pr:`1012`
-   Show progressbar only if total execution time is visible. :pr:`487`
-   Added the ability to hide commands and options from help. :pr:`500`
-   Document that options can be ``required=True``. :issue:`514`,
    :pr:`1022`
-   Non-standalone calls to ``Context.exit`` return the exit code,
    rather than calling ``sys.exit``. :issue:`667`, :pr:`533, 1098`
-   ``click.getchar()`` returns Unicode in Python 3 on Windows,
    consistent with other platforms. :issue:`537, 821, 822, 1088`,
    :pr:`1108`
-   Added ``FloatRange`` type. :pr:`538, 553`
-   Added support for bash completion of ``type=click.Choice`` for
    ``Options`` and ``Arguments``. :issue:`535`, :pr:`681`
-   Only allow one positional arg for ``Argument`` parameter
    declaration. :issue:`568, 574`, :pr:`1014`
-   Add ``case_sensitive=False`` as an option to Choice. :issue:`569`
-   ``click.getchar()`` correctly raises ``KeyboardInterrupt`` on "^C"
    and ``EOFError`` on "^D" on Linux. :issue:`583`, :pr:`1115`
-   Fix encoding issue with ``click.getchar(echo=True)`` on Linux.
    :pr:`1115`
-   ``param_hint`` in errors now derived from param itself.
    :issue:`598, 704`, :pr:`709`
-   Add a test that ensures that when an argument is formatted into a
    usage error, its metavar is used, not its name. :pr:`612`
-   Allow setting ``prog_name`` as extra in ``CliRunner.invoke``.
    :issue:`616`, :pr:`999`
-   Help text taken from docstrings truncates at the ``\f`` form feed
    character, useful for hiding Sphinx-style parameter documentation.
    :pr:`629, 1091`
-   ``launch`` now works properly under Cygwin. :pr:`650`
-   Update progress after iteration. :issue:`651`, :pr:`706`
-   ``CliRunner.invoke`` now may receive ``args`` as a string
    representing a Unix shell command. :pr:`664`
-   Make ``Argument.make_metavar()`` default to type metavar. :pr:`675`
-   Add documentation for ``ignore_unknown_options``. :pr:`684`
-   Add bright colors support for ``click.style`` and fix the reset
    option for parameters ``fg`` and ``bg``. :issue:`703`, :pr:`809`
-   Add ``show_envvar`` for showing environment variables in help.
    :pr:`710`
-   Avoid ``BrokenPipeError`` during interpreter shutdown when stdout or
    stderr is a closed pipe. :issue:`712`, :pr:`1106`
-   Document customizing option names. :issue:`725`, :pr:`1016`
-   Disable ``sys._getframes()`` on Python interpreters that don't
    support it. :pr:`728`
-   Fix bug in test runner when calling ``sys.exit`` with ``None``.
    :pr:`739`
-   Clarify documentation on command line options. :issue:`741`,
    :pr:`1003`
-   Fix crash on Windows console. :issue:`744`
-   Fix bug that caused bash completion to give improper completions on
    chained commands. :issue:`754`, :pr:`774`
-   Added support for dynamic bash completion from a user-supplied
    callback. :pr:`755`
-   Added support for bash completions containing spaces. :pr:`773`
-   Allow autocompletion function to determine whether or not to return
    completions that start with the incomplete argument. :issue:`790`,
    :pr:`806`
-   Fix option naming routine to match documentation and be
    deterministic. :issue:`793`, :pr:`794`
-   Fix path validation bug. :issue:`795`, :pr:`1020`
-   Add test and documentation for ``Option`` naming: functionality.
    :pr:`799`
-   Update doc to match arg name for ``path_type``. :pr:`801`
-   Raw strings added so correct escaping occurs. :pr:`807`
-   Fix 16k character limit of ``click.echo`` on Windows. :issue:`816`,
    :pr:`819`
-   Overcome 64k character limit when writing to binary stream on
    Windows 7. :issue:`825`, :pr:`830`
-   Add bool conversion for "t" and "f". :pr:`842`
-   ``NoSuchOption`` errors take ``ctx`` so that ``--help`` hint gets
    printed in error output. :pr:`860`
-   Fixed the behavior of Click error messages with regards to Unicode
    on 2.x and 3.x. Message is now always Unicode and the str and
    Unicode special methods work as you expect on that platform.
    :issue:`862`
-   Progress bar now uses stderr by default. :pr:`863`
-   Add support for auto-completion documentation. :issue:`866`,
    :pr:`869`
-   Allow ``CliRunner`` to separate stdout and stderr. :pr:`868`
-   Fix variable precedence. :issue:`873`, :pr:`874`
-   Fix invalid escape sequences. :pr:`877`
-   Fix ``ResourceWarning`` that occurs during some tests. :pr:`878`
-   When detecting a misconfigured locale, don't fail if the ``locale``
    command fails. :pr:`880`
-   Add ``case_sensitive=False`` as an option to ``Choice`` types.
    :pr:`887`
-   Force stdout/stderr writable. This works around issues with badly
    patched standard streams like those from Jupyter. :pr:`918`
-   Fix completion of subcommand options after last argument
    :issue:`919`, :pr:`930`
-   ``_AtomicFile`` now uses the ``realpath`` of the original filename
    so that changing the working directory does not affect it. :pr:`920`
-   Fix incorrect completions when defaults are present :issue:`925`,
    :pr:`930`
-   Add copy option attrs so that custom classes can be re-used.
    :issue:`926`, :pr:`994`
-   "x" and "a" file modes now use stdout when file is ``"-"``.
    :pr:`929`
-   Fix missing comma in ``__all__`` list. :pr:`935`
-   Clarify how parameters are named. :issue:`949`, :pr:`1009`
-   Stdout is now automatically set to non blocking. :pr:`954`
-   Do not set options twice. :pr:`962`
-   Move ``fcntl`` import. :pr:`965`
-   Fix Google App Engine ``ImportError``. :pr:`995`
-   Better handling of help text for dynamic default option values.
    :pr:`996`
-   Fix ``get_winter_size()`` so it correctly returns ``(0,0)``.
    :pr:`997`
-   Add test case checking for custom param type. :pr:`1001`
-   Allow short width to address cmd formatting. :pr:`1002`
-   Add details about Python version support. :pr:`1004`
-   Added deprecation flag to commands. :pr:`1005`
-   Fixed issues where ``fd`` was undefined. :pr:`1007`
-   Fix formatting for short help. :pr:`1008`
-   Document how ``auto_envvar_prefix`` works with command groups.
    :pr:`1011`
-   Don't add newlines by default for progress bars. :pr:`1013`
-   Use Python sorting order for ZSH completions. :issue:`1047`,
    :pr:`1059`
-   Document that parameter names are converted to lowercase by default.
    :pr:`1055`
-   Subcommands that are named by the function now automatically have
    the underscore replaced with a dash. If you register a function
    named ``my_command`` it becomes ``my-command`` in the command line
    interface.
-   Hide hidden commands and options from completion. :issue:`1058`,
    :pr:`1061`
-   Fix absolute import blocking Click from being vendored into a
    project on Windows. :issue:`1068`, :pr:`1069`
-   Fix issue where a lowercase ``auto_envvar_prefix`` would not be
    converted to uppercase. :pr:`1105`


Version 6.7
-----------

Released 2017-01-06

-   Make ``click.progressbar`` work with ``codecs.open`` files.
    :pr:`637`
-   Fix bug in bash completion with nested subcommands. :pr:`639`
-   Fix test runner not saving caller env correctly. :pr:`644`
-   Fix handling of SIGPIPE. :pr:`62`
-   Deal with broken Windows environments such as Google App Engine's.
    :issue:`711`


Version 6.6
-----------

Released 2016-04-04

-   Fix bug in ``click.Path`` where it would crash when passed a ``-``.
    :issue:`551`


Version 6.4
-----------

Released 2016-03-24

-   Fix bug in bash completion where click would discard one or more
    trailing arguments. :issue:`471`


Version 6.3
-----------

Released 2016-02-22

-   Fix argument checks for interpreter invoke with ``-m`` and ``-c`` on
    Windows.
-   Fixed a bug that cased locale detection to error out on Python 3.


Version 6.2
-----------

Released 2015-11-27

-   Correct fix for hidden progress bars.


Version 6.1
-----------

Released 2015-11-27

-   Resolved an issue with invisible progress bars no longer rendering.
-   Disable chain commands with subcommands as they were inherently
    broken.
-   Fix ``MissingParameter`` not working without parameters passed.


Version 6.0
-----------

Released 2015-11-24, codename "pow pow"

-   Optimized the progressbar rendering to not render when it did not
    actually change.
-   Explicitly disallow ``nargs=-1`` with a set default.
-   The context is now closed before it's popped from the stack.
-   Added support for short aliases for the false flag on toggles.
-   Click will now attempt to aid you with debugging locale errors
    better by listing with the help of the OS what locales are
    available.
-   Click used to return byte strings on Python 2 in some unit-testing
    situations. This has been fixed to correctly return unicode strings
    now.
-   For Windows users on Python 2, Click will now handle Unicode more
    correctly handle Unicode coming in from the system. This also has
    the disappointing side effect that filenames will now be always
    unicode by default in the ``Path`` type which means that this can
    introduce small bugs for code not aware of this.
-   Added a ``type`` parameter to ``Path`` to force a specific string
    type on the value.
-   For users running Python on Windows the ``echo`` and ``prompt``
    functions now work with full unicode functionality in the Python
    windows console by emulating an output stream. This also applies to
    getting the virtual output and input streams via
    ``click.get_text_stream(...)``.
-   Unittests now always force a certain virtual terminal width.
-   Added support for allowing dashes to indicate standard streams to
    the ``Path`` type.
-   Multi commands in chain mode no longer propagate arguments left over
    from parsing to the callbacks. It's also now disallowed through an
    exception when optional arguments are attached to multi commands if
    chain mode is enabled.
-   Relaxed restriction that disallowed chained commands to have other
    chained commands as child commands.
-   Arguments with positive nargs can now have defaults implemented.
    Previously this configuration would often result in slightly
    unexpected values be returned.


Version 5.1
-----------

Released 2015-08-17

-   Fix a bug in ``pass_obj`` that would accidentally pass the context
    too.


Version 5.0
-----------

Released 2015-08-16, codename "tok tok"

-   Removed various deprecated functionality.
-   Atomic files now only accept the ``w`` mode.
-   Change the usage part of help output for very long commands to wrap
    their arguments onto the next line, indented by 4 spaces.
-   Fix a bug where return code and error messages were incorrect when
    using ``CliRunner``.
-   Added ``get_current_context``.
-   Added a ``meta`` dictionary to the context which is shared across
    the linked list of contexts to allow click utilities to place state
    there.
-   Introduced ``Context.scope``.
-   The ``echo`` function is now threadsafe: It calls the ``write``
    method of the underlying object only once.
-   ``prompt(hide_input=True)`` now prints a newline on ``^C``.
-   Click will now warn if users are using ``unicode_literals``.
-   Click will now ignore the ``PAGER`` environment variable if it is
    empty or contains only whitespace.
-   The ``click-contrib`` GitHub organization was created.


Version 4.1
-----------

Released 2015-07-14

-   Fix a bug where error messages would include a trailing ``None``
    string.
-   Fix a bug where Click would crash on docstrings with trailing
    newlines.
-   Support streams with encoding set to ``None`` on Python 3 by barfing
    with a better error.
-   Handle ^C in less-pager properly.
-   Handle return value of ``None`` from ``sys.getfilesystemencoding``
-   Fix crash when writing to unicode files with ``click.echo``.
-   Fix type inference with multiple options.


Version 4.0
-----------

Released 2015-03-31, codename "zoom zoom"

-   Added ``color`` parameters to lots of interfaces that directly or
    indirectly call into echoing. This previously was always
    autodetection (with the exception of the ``echo_via_pager``
    function). Now you can forcefully enable or disable it, overriding
    the auto detection of Click.
-   Added an ``UNPROCESSED`` type which does not perform any type
    changes which simplifies text handling on 2.x / 3.x in some special
    advanced usecases.
-   Added ``NoSuchOption`` and ``BadOptionUsage`` exceptions for more
    generic handling of errors.
-   Added support for handling of unprocessed options which can be
    useful in situations where arguments are forwarded to underlying
    tools.
-   Added ``max_content_width`` parameter to the context which can be
    used to change the maximum width of help output. By default Click
    will not format content for more than 80 characters width.
-   Added support for writing prompts to stderr.
-   Fix a bug when showing the default for multiple arguments.
-   Added support for custom subclasses to ``option`` and ``argument``.
-   Fix bug in ``clear()`` on Windows when colorama is installed.
-   Reject ``nargs=-1`` for options properly. Options cannot be
    variadic.
-   Fixed an issue with bash completion not working properly for
    commands with non ASCII characters or dashes.
-   Added a way to manually update the progressbar.
-   Changed the formatting of missing arguments. Previously the internal
    argument name was shown in error messages, now the metavar is shown
    if passed. In case an automated metavar is selected, it's stripped
    of extra formatting first.


Version 3.3
-----------

Released 2014-09-08

-   Fixed an issue with error reporting on Python 3 for invalid
    forwarding of commands.


Version 3.2
-----------

Released 2014-08-22

-   Added missing ``err`` parameter forwarding to the ``secho``
    function.
-   Fixed default parameters not being handled properly by the context
    invoke method. This is a backwards incompatible change if the
    function was used improperly. See :ref:`upgrade-to-3.2` for more
    information.
-   Removed the ``invoked_subcommands`` attribute largely. It is not
    possible to provide it to work error free due to how the parsing
    works so this API has been deprecated. See :ref:`upgrade-to-3.2` for
    more information.
-   Restored the functionality of ``invoked_subcommand`` which was
    broken as a regression in 3.1.


Version 3.1
-----------

Released 2014-08-13

-   Fixed a regression that caused contexts of subcommands to be created
    before the parent command was invoked which was a regression from
    earlier Click versions.


Version 3.0
-----------

Released 2014-08-12, codename "clonk clonk"

-   Formatter now no longer attempts to accommodate for terminals
    smaller than 50 characters. If that happens it just assumes a
    minimal width.
-   Added a way to not swallow exceptions in the test system.
-   Added better support for colors with pagers and ways to override the
    autodetection.
-   The CLI runner's result object now has a traceback attached.
-   Improved automatic short help detection to work better with dots
    that do not terminate sentences.
-   When defining options without actual valid option strings now,
    Click will give an error message instead of silently passing. This
    should catch situations where users wanted to created arguments
    instead of options.
-   Restructured Click internally to support vendoring.
-   Added support for multi command chaining.
-   Added support for defaults on options with ``multiple`` and options
    and arguments with ``nargs != 1``.
-   Label passed to ``progressbar`` is no longer rendered with
    whitespace stripped.
-   Added a way to disable the standalone mode of the ``main`` method on
    a Click command to be able to handle errors better.
-   Added support for returning values from command callbacks.
-   Added simplifications for printing to stderr from ``echo``.
-   Added result callbacks for groups.
-   Entering a context multiple times defers the cleanup until the last
    exit occurs.
-   Added ``open_file``.


Version 2.6
-----------

Released 2014-08-11

-   Fixed an issue where the wrapped streams on Python 3 would be
    reporting incorrect values for seekable.


Version 2.5
-----------

Released 2014-07-28

-   Fixed a bug with text wrapping on Python 3.


Version 2.4
-----------

Released 2014-07-04

-   Corrected a bug in the change of the help option in 2.3.


Version 2.3
-----------

Released 2014-07-03

-   Fixed an incorrectly formatted help record for count options.
-   Add support for ansi code stripping on Windows if colorama is not
    available.
-   Restored the Click 1.0 handling of the help parameter for certain
    edge cases.


Version 2.2
-----------

Released 2014-06-26

-   Fixed tty detection on PyPy.
-   Fixed an issue that progress bars were not rendered when the context
    manager was entered.


Version 2.1
-----------

Released 2014-06-14

-   Fixed the :func:`launch` function on windows.
-   Improved the colorama support on windows to try hard to not screw up
    the console if the application is interrupted.
-   Fixed windows terminals incorrectly being reported to be 80
    characters wide instead of 79
-   Use colorama win32 bindings if available to get the correct
    dimensions of a windows terminal.
-   Fixed an issue with custom function types on Python 3.
-   Fixed an issue with unknown options being incorrectly reported in
    error messages.


Version 2.0
-----------

Released 2014-06-06, codename "tap tap tap"

-   Added support for opening stdin/stdout on Windows in binary mode
    correctly.
-   Added support for atomic writes to files by going through a
    temporary file.
-   Introduced :exc:`BadParameter` which can be used to easily perform
    custom validation with the same error messages as in the type
    system.
-   Added :func:`progressbar`; a function to show progress bars.
-   Added :func:`get_app_dir`; a function to calculate the home folder
    for configs.
-   Added transparent handling for ANSI codes into the :func:`echo`
    function through ``colorama``.
-   Added :func:`clear` function.
-   Breaking change: parameter callbacks now get the parameter object
    passed as second argument. There is legacy support for old callbacks
    which will warn but still execute the script.
-   Added :func:`style`, :func:`unstyle` and :func:`secho` for ANSI
    styles.
-   Added an :func:`edit` function that invokes the default editor.
-   Added an :func:`launch` function that launches browsers and
    applications.
-   Nargs of -1 for arguments can now be forced to be a single item
    through the required flag. It defaults to not required.
-   Setting a default for arguments now implicitly makes it non
    required.
-   Changed "yN" / "Yn" to "y/N" and "Y/n" in confirmation prompts.
-   Added basic support for bash completion.
-   Added :func:`getchar` to fetch a single character from the terminal.
-   Errors now go to stderr as intended.
-   Fixed various issues with more exotic parameter formats like
    DOS/Windows style arguments.
-   Added :func:`pause` which works similar to the Windows ``pause`` cmd
    built-in but becomes an automatic noop if the application is not run
    through a terminal.
-   Added a bit of extra information about missing choice parameters.
-   Changed how the help function is implemented to allow global
    overriding of the help option.
-   Added support for token normalization to implement case insensitive
    handling.
-   Added support for providing defaults for context settings.


Version 1.1
-----------

Released 2014-05-23

-   Fixed a bug that caused text files in Python 2 to not accept native
    strings.


Version 1.0
-----------

Released 2014-05-21

-   Initial release.<|MERGE_RESOLUTION|>--- conflicted
+++ resolved
@@ -1,21 +1,21 @@
 .. currentmodule:: click
 
-<<<<<<< HEAD
 Version 8.1.0
-=======
-Version 8.0.4
->>>>>>> e415d3a8
 -------------
 
 Unreleased
 
-<<<<<<< HEAD
 -   Single options boolean flags with ``show_default=True`` only show
     the default if it is ``True``. :issue:`1971`:
-=======
+
+
+Version 8.0.4
+-------------
+
+Unreleased
+
 -   ``open_file`` recognizes ``Path("-")`` as a standard stream, the
     same as the string ``"-"``. :issue:`2106`
->>>>>>> e415d3a8
 
 
 Version 8.0.3
